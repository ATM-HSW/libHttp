# HTTP and HTTPS library for mbed OS 5

This library is used to make HTTP and HTTPS calls from Mbed OS 5 applications.

## HTTP Request API

```cpp
NetworkInterface* network = /* obtain a NetworkInterface object */

const char body[] = "{\"hello\":\"world\"}";

HttpRequest* request = new HttpRequest(network, HTTP_POST, "http://httpbin.org/post");
request->set_header("Content-Type", "application/json");
HttpResponse* response = request->send(body, strlen(body));
// if response is NULL, check response->get_error()

printf("status is %d - %s\n", response->get_status_code(), response->get_status_message());
printf("body is:\n%s\n", response->get_body_as_string().c_str());

delete request; // also clears out the response
```

## HTTPS Request API

```cpp
// pass in the root certificates that you trust, there is no central CA registry in Mbed OS
const char SSL_CA_PEM[] = "-----BEGIN CERTIFICATE-----\n"
    /* rest of the CA root certificates */;

NetworkInterface* network = /* obtain a NetworkInterface object */

const char body[] = "{\"hello\":\"world\"}";

HttpsRequest* request = new HttpsRequest(network, SSL_CA_PEM, HTTP_GET "https://httpbin.org/status/418");
HttpResponse* response = request->send();
// if response is NULL, check response->get_error()

printf("status is %d - %s\n", response->get_status_code(), response->get_status_message());
printf("body is:\n%s\n", response->get_body().c_str());

delete request;
```

**Note:** You can get the root CA for a domain easily from Firefox. Click on the green padlock, click *More information > Security > View certificate > Details*. Select the top entry in the 'Certificate Hierarchy' and click *Export...*. This gives you a PEM file. Add the content of the PEM file to your root CA list ([here's an image](img/root-ca-selection.png)).

## Memory usage

Small requests where the body of the response is cached by the library (like the one found in main-http.cpp), require ~4K of RAM. When the request is finished they require ~1.5K of RAM, depending on the size of the response. This applies both to HTTP and HTTPS. If you need to handle requests that return a large response body, see 'Dealing with large body'.

HTTPS requires additional memory. On FRDM-K64F:

* TLS handshake requires 53K of heap space.
* Keeping TLS socket open requires 43K of heap space.

This means that you cannot use HTTPS on devices with less than 128K of memory, as you also need to reserve memory for the stack and network interface.

### Dealing with large response body

By default the library will store the full request body on the heap. This works well for small responses, but you'll run out of memory when receiving a large response body. To mitigate this you can pass in a callback as the last argument to the request constructor. This callback will be called whenever a chunk of the body is received. You can set the request chunk size in the `HTTP_RECEIVE_BUFFER_SIZE` macro (see `mbed_lib.json` for the definition) although it also depends on the buffer size of the underlying network connection.

```cpp
void body_callback(const char* data, uint32_t data_len) {
    // do something with the data
}

HttpRequest* req = new HttpRequest(network, HTTP_GET, "http://pathtolargefile.com", &body_callback);
req->send(NULL, 0);
```

### Dealing with a large request body

If you cannot load the full request into memory, you can pass a callback into the `send` function. Through this callback you can feed in chunks of the request body. This is very useful if you want to send files from a file system.

```cpp
const void * get_chunk(uint32_t* out_size) {
    // set the value of out_size (via *out_size = 10) to the size of the buffer
    // return the buffer

    // if you don't have any more data, set *out_size to 0
}

HttpRequest* req = new HttpRequest(network, HTTP_POST, "http://my_api.com/upload");
req->send(callback(&get_chunk));
```

## Socket re-use

By default the library opens a new socket per request. This is wasteful, especially when dealing with TLS requests. You can re-use sockets like this:

### HTTP

```cpp
TCPSocket* socket = new TCPSocket();

nsapi_error_t open_result = socket->open(network);
// check open_result

nsapi_error_t connect_result = socket->connect("httpbin.org", 80);
// check connect_result

// Pass in `socket`, instead of `network` as first argument
HttpRequest* req = new HttpRequest(socket, HTTP_GET, "http://httpbin.org/status/418");
```

### HTTPS

```cpp
TLSSocket* socket = new TLSSocket();
// make sure to check the return values for the calls below (should return NSAPI_ERROR_OK)
socket->open(network);
socket->set_root_ca_cert(SSL_CA_PEM);
socket->connect("httpbin.org", 443);

// Pass in `socket`, instead of `network` as first argument, and omit the `SSL_CA_PEM` argument
HttpsRequest* get_req = new HttpsRequest(socket, HTTP_GET, "https://httpbin.org/status/418");
```

<<<<<<< HEAD
**Note:** For HTTPS, if you are using a **K64F**, **K22F**, or **ODIN-W2** target, you will need to include the following `mbedtls_entropy_config.h` file to enable Mbed TLS entropy (placed in the root directory of your application):

```cpp
/* Enable entropy for K64F, K22F, ODIN-W2. This means entropy is disabled for all other targets. */
/* Do **NOT** deploy this code in production on other targets! */
/* See https://tls.mbed.org/kb/how-to/add-entropy-sources-to-entropy-pool */
#if defined(TARGET_K64F) || defined(TARGET_K22F) || defined(TARGET_UBLOX_EVK_ODIN_W2)
#undef MBEDTLS_NO_DEFAULT_ENTROPY_SOURCES
#undef MBEDTLS_TEST_NULL_ENTROPY
#endif

#if !defined(MBEDTLS_ENTROPY_HARDWARE_ALT) && \
    !defined(MBEDTLS_ENTROPY_NV_SEED) && !defined(MBEDTLS_TEST_NULL_ENTROPY)
#error "This hardware does not have an entropy source."
#endif /* !MBEDTLS_ENTROPY_HARDWARE_ALT && !MBEDTLS_ENTROPY_NV_SEED &&
        * !MBEDTLS_TEST_NULL_ENTROPY */

#if !defined(MBEDTLS_SHA1_C)
#define MBEDTLS_SHA1_C
#endif /* !MBEDTLS_SHA1_C */

#if !defined(MBEDTLS_RSA_C)
#define MBEDTLS_RSA_C
#endif /* !MBEDTLS_RSA_C */

/*
 *  This value is sufficient for handling 2048 bit RSA keys.
 *
 *  Set this value higher to enable handling larger keys, but be aware that this
 *  will increase the stack usage.
 */
#define MBEDTLS_MPI_MAX_SIZE        1024

#define MBEDTLS_MPI_WINDOW_SIZE     1
```

You will also need to enable a custom user config file macro in an `mbed_app.json` file (placed in the root of your application):

```json
{
    "macros": ["MBEDTLS_USER_CONFIG_FILE=\"mbedtls_entropy_config.h\"",
               "MBEDTLS_TEST_NULL_ENTROPY", "MBEDTLS_NO_DEFAULT_ENTROPY_SOURCES" ]
}
```

You will also need to include an `mbedtls_config.h` file in the root directory of your application: [`mbedtls_config.h`](https://os.mbed.com/teams/sandbox/code/http-example/file/5ad8f931e4ff/mbedtls_config.h)

For all other targets, you will need the following macro present in an `mbed_app.json` file (placed in the root of your application):

```json
{
    "macros": ["MBEDTLS_TEST_NULL_ENTROPY", "MBEDTLS_NO_DEFAULT_ENTROPY_SOURCES" ]
}
=======
## Request logging

To make debugging easier you can log the raw request body that goes over the line. This also works with chunked encoding.

```cpp
uint8_t *request_buffer = (uint8_t*)calloc(2048, 1);
req->set_request_log_buffer(request_buffer, 2048);

// after the request is done:
printf("\n----- Request buffer -----\n");
for (size_t ix = 0; ix < req->get_request_log_buffer_length(); ix++) {
    printf("%02x ", request_buffer[ix]);
}
printf("\n");
>>>>>>> e7db5ff4
```

## Tested on

* K64F with Ethernet.
* NUCLEO_F411RE with ESP8266.
* ODIN-W2 with WiFi.
* K64F with Atmel 6LoWPAN shield.
* Mbed Simulator.

But this should work with any Mbed OS 5 device that implements the `NetworkInterface` API.<|MERGE_RESOLUTION|>--- conflicted
+++ resolved
@@ -43,16 +43,26 @@
 
 **Note:** You can get the root CA for a domain easily from Firefox. Click on the green padlock, click *More information > Security > View certificate > Details*. Select the top entry in the 'Certificate Hierarchy' and click *Export...*. This gives you a PEM file. Add the content of the PEM file to your root CA list ([here's an image](img/root-ca-selection.png)).
 
+### Mbed TLS Entropy configuration
+
+If your target does not have a built-in TRNG, or other entropy sources, add the following macros to your `mbed_app.json` file to disable entropy:
+
+```json
+{
+    "macros": [
+        "MBEDTLS_TEST_NULL_ENTROPY",
+        "MBEDTLS_NO_DEFAULT_ENTROPY_SOURCES"
+    ]
+}
+```
+
+Note that this is **not** secure, and you should not deploy this device into production with this configuration.
+
 ## Memory usage
 
 Small requests where the body of the response is cached by the library (like the one found in main-http.cpp), require ~4K of RAM. When the request is finished they require ~1.5K of RAM, depending on the size of the response. This applies both to HTTP and HTTPS. If you need to handle requests that return a large response body, see 'Dealing with large body'.
 
-HTTPS requires additional memory. On FRDM-K64F:
-
-* TLS handshake requires 53K of heap space.
-* Keeping TLS socket open requires 43K of heap space.
-
-This means that you cannot use HTTPS on devices with less than 128K of memory, as you also need to reserve memory for the stack and network interface.
+HTTPS requires additional memory: on FRDM-K64F about 50K of heap space (at its peak). This means that you cannot use HTTPS on devices with less than 128K of memory, as you also need to reserve memory for the stack and network interface.
 
 ### Dealing with large response body
 
@@ -106,70 +116,17 @@
 
 ```cpp
 TLSSocket* socket = new TLSSocket();
+
+nsapi_error_t r;
 // make sure to check the return values for the calls below (should return NSAPI_ERROR_OK)
-socket->open(network);
-socket->set_root_ca_cert(SSL_CA_PEM);
-socket->connect("httpbin.org", 443);
+r = socket->open(network);
+r = socket->set_root_ca_cert(SSL_CA_PEM);
+r = socket->connect("httpbin.org", 443);
 
 // Pass in `socket`, instead of `network` as first argument, and omit the `SSL_CA_PEM` argument
 HttpsRequest* get_req = new HttpsRequest(socket, HTTP_GET, "https://httpbin.org/status/418");
 ```
 
-<<<<<<< HEAD
-**Note:** For HTTPS, if you are using a **K64F**, **K22F**, or **ODIN-W2** target, you will need to include the following `mbedtls_entropy_config.h` file to enable Mbed TLS entropy (placed in the root directory of your application):
-
-```cpp
-/* Enable entropy for K64F, K22F, ODIN-W2. This means entropy is disabled for all other targets. */
-/* Do **NOT** deploy this code in production on other targets! */
-/* See https://tls.mbed.org/kb/how-to/add-entropy-sources-to-entropy-pool */
-#if defined(TARGET_K64F) || defined(TARGET_K22F) || defined(TARGET_UBLOX_EVK_ODIN_W2)
-#undef MBEDTLS_NO_DEFAULT_ENTROPY_SOURCES
-#undef MBEDTLS_TEST_NULL_ENTROPY
-#endif
-
-#if !defined(MBEDTLS_ENTROPY_HARDWARE_ALT) && \
-    !defined(MBEDTLS_ENTROPY_NV_SEED) && !defined(MBEDTLS_TEST_NULL_ENTROPY)
-#error "This hardware does not have an entropy source."
-#endif /* !MBEDTLS_ENTROPY_HARDWARE_ALT && !MBEDTLS_ENTROPY_NV_SEED &&
-        * !MBEDTLS_TEST_NULL_ENTROPY */
-
-#if !defined(MBEDTLS_SHA1_C)
-#define MBEDTLS_SHA1_C
-#endif /* !MBEDTLS_SHA1_C */
-
-#if !defined(MBEDTLS_RSA_C)
-#define MBEDTLS_RSA_C
-#endif /* !MBEDTLS_RSA_C */
-
-/*
- *  This value is sufficient for handling 2048 bit RSA keys.
- *
- *  Set this value higher to enable handling larger keys, but be aware that this
- *  will increase the stack usage.
- */
-#define MBEDTLS_MPI_MAX_SIZE        1024
-
-#define MBEDTLS_MPI_WINDOW_SIZE     1
-```
-
-You will also need to enable a custom user config file macro in an `mbed_app.json` file (placed in the root of your application):
-
-```json
-{
-    "macros": ["MBEDTLS_USER_CONFIG_FILE=\"mbedtls_entropy_config.h\"",
-               "MBEDTLS_TEST_NULL_ENTROPY", "MBEDTLS_NO_DEFAULT_ENTROPY_SOURCES" ]
-}
-```
-
-You will also need to include an `mbedtls_config.h` file in the root directory of your application: [`mbedtls_config.h`](https://os.mbed.com/teams/sandbox/code/http-example/file/5ad8f931e4ff/mbedtls_config.h)
-
-For all other targets, you will need the following macro present in an `mbed_app.json` file (placed in the root of your application):
-
-```json
-{
-    "macros": ["MBEDTLS_TEST_NULL_ENTROPY", "MBEDTLS_NO_DEFAULT_ENTROPY_SOURCES" ]
-}
-=======
 ## Request logging
 
 To make debugging easier you can log the raw request body that goes over the line. This also works with chunked encoding.
@@ -184,7 +141,6 @@
     printf("%02x ", request_buffer[ix]);
 }
 printf("\n");
->>>>>>> e7db5ff4
 ```
 
 ## Tested on
@@ -193,6 +149,6 @@
 * NUCLEO_F411RE with ESP8266.
 * ODIN-W2 with WiFi.
 * K64F with Atmel 6LoWPAN shield.
-* Mbed Simulator.
+* [Mbed Simulator](https://github.com/janjongboom/mbed-simulator).
 
 But this should work with any Mbed OS 5 device that implements the `NetworkInterface` API.