/*
 * PackageLicenseDeclared: Apache-2.0
 * Copyright (c) 2017 ARM Limited
 *
 * Licensed under the Apache License, Version 2.0 (the "License");
 * you may not use this file except in compliance with the License.
 * You may obtain a copy of the License at
 *
 *     http://www.apache.org/licenses/LICENSE-2.0
 *
 * Unless required by applicable law or agreed to in writing, software
 * distributed under the License is distributed on an "AS IS" BASIS,
 * WITHOUT WARRANTIES OR CONDITIONS OF ANY KIND, either express or implied.
 * See the License for the specific language governing permissions and
 * limitations under the License.
 */

#ifndef _MBED_HTTPS_REQUEST_H_
#define _MBED_HTTPS_REQUEST_H_

#include <string>
#include <vector>
#include <map>
#include "http_request_base.h"
#include "TLSSocket.h"

#ifndef HTTP_RECEIVE_BUFFER_SIZE
#define HTTP_RECEIVE_BUFFER_SIZE 8 * 1024
#endif

/**
 * \brief HttpsRequest implements the logic for interacting with HTTPS servers.
 */
class HttpsRequest : public HttpRequestBase {
public:
    /**
     * HttpsRequest Constructor
     * Initializes the TCP socket, sets up event handlers and flags.
     *
     * @param[in] network The network interface
     * @param[in] ssl_ca_pem String containing the trusted CAs
     * @param[in] method HTTP method to use
     * @param[in] url URL to the resource
     * @param[in] body_callback Callback on which to retrieve chunks of the response body.
                                If not set, the complete body will be allocated on the HttpResponse object,
                                which might use lots of memory.
     */
    HttpsRequest(NetworkInterface* network,
                 const char* ssl_ca_pem,
                 http_method method,
                 const char* url,
                 Callback<void(const char *at, uint32_t length)> body_callback = 0)
<<<<<<< HEAD
=======
        : HttpRequestBase(NULL, body_callback)
>>>>>>> e7db5ff4
    {
        _parsed_url = new ParsedUrl(url);
        _request_builder = new HttpRequestBuilder(method, _parsed_url);
        _response = NULL;

        _socket = new TLSSocket();
        ((TLSSocket*)_socket)->open(network);
        ((TLSSocket*)_socket)->set_root_ca_cert(ssl_ca_pem);
        _we_created_socket = true;
    }

    /**
     * HttpsRequest Constructor
     * Sets up event handlers and flags.
     *
     * @param[in] socket A connected TLSSocket
     * @param[in] method HTTP method to use
     * @param[in] url URL to the resource
     * @param[in] body_callback Callback on which to retrieve chunks of the response body.
                                If not set, the complete body will be allocated on the HttpResponse object,
                                which might use lots of memory.
     */
    HttpsRequest(TLSSocket* socket,
                 http_method method,
                 const char* url,
                 Callback<void(const char *at, uint32_t length)> body_callback = 0)
<<<<<<< HEAD
=======
        : HttpRequestBase(socket, body_callback)
>>>>>>> e7db5ff4
    {
        _parsed_url = new ParsedUrl(url);
        _body_callback = body_callback;
        _request_builder = new HttpRequestBuilder(method, _parsed_url);
        _response = NULL;
<<<<<<< HEAD
        _debug = false;

        _tlssocket = socket;
        _we_created_the_socket = false;
    }

    /**
     * HttpsRequest Destructor
     */
    ~HttpsRequest() {
        if (_request_builder) {
            delete _request_builder;
        }

        if (_tlssocket && _we_created_the_socket) {
            delete _tlssocket;
        }

        if (_parsed_url) {
            delete _parsed_url;
        }

        if (_response) {
            delete _response;
        }
    }

    /**
     * Execute the HTTPS request.
     *
     * @param[in] body Pointer to the request body
     * @param[in] body_size Size of the request body
     * @return An HttpResponse pointer on success, or NULL on failure.
     *         See get_error() for the error code.
     */
    HttpResponse* send(const void* body = NULL, nsapi_size_t body_size = 0) {
        nsapi_size_or_error_t ret = open_socket();

        if (ret != NSAPI_ERROR_OK) {
            _error = ret;
            return NULL;
        }

        uint32_t request_size = 0;
        char* request = _request_builder->build(body, body_size, request_size);

        ret = send_buffer((const unsigned char*)request, request_size);

        free(request);

        if (ret < 0) {
            _error = ret;
            return NULL;
        }

        return create_http_response();
    }

    /**
     * Execute the HTTPS request.
     * This sends the request through chunked-encoding.
     * @param body_cb Callback which generates the next chunk of the request
     * @return An HttpResponse pointer on success, or NULL on failure.
     *         See get_error() for the error code.
     */
    HttpResponse* send(Callback<const void*(uint32_t*)> body_cb) {

        nsapi_error_t ret;

        if ((ret = open_socket()) != NSAPI_ERROR_OK) {
            _error = ret;
            return NULL;
        }

        set_header("Transfer-Encoding", "chunked");

        uint32_t request_size = 0;
        char* request = _request_builder->build(NULL, 0, request_size);

        // first... send this request headers without the body
        nsapi_size_or_error_t total_send_count = send_buffer((unsigned char*)request, request_size);

        if (total_send_count < 0) {
            free(request);
            _error = total_send_count;
            return NULL;
        }

        // ok... now it's time to start sending chunks...
        while (1) {
            uint32_t size;
            const void *buffer = body_cb(&size);

            if (size == 0) break;

            // so... size in HEX, \r\n, data, \r\n again
            char size_buff[10]; // if sending length of more than 8 digits, you have another problem on a microcontroller...
            uint32_t size_buff_size = sprintf(size_buff, "%X\r\n", size);
            if ((total_send_count = send_buffer((const unsigned char*)size_buff, size_buff_size)) < 0) {
                free(request);
                _error = total_send_count;
                return NULL;
            }

            // now send the normal buffer... and then \r\n at the end
            total_send_count = send_buffer((const unsigned char*)buffer, size);
            if (total_send_count < 0) {
                free(request);
                _error = total_send_count;
                return NULL;
            }

            // and... \r\n
            const char* rn = "\r\n";
            if ((total_send_count = send_buffer((const unsigned char*)rn, 2)) < 0) {
                free(request);
                _error = total_send_count;
                return NULL;
            }
        }

        // finalize...?
        const char* fin = "0\r\n\r\n";
        if ((total_send_count = send_buffer((const unsigned char*)fin, strlen(fin))) < 0) {
            free(request);
            _error = total_send_count;
            return NULL;
        }

        free(request);

        return create_http_response();
    }

    /**
     * Closes the underlying TCP socket
     */
    void close() {
        _tlssocket->get_tcp_socket()->close();
    }

    /**
     * Set a header for the request.
     *
     * The 'Host' and 'Content-Length' headers are set automatically.
     * Setting the same header twice will overwrite the previous entry.
     *
     * @param[in] key Header key
     * @param[in] value Header value
     */
    void set_header(string key, string value) {
        _request_builder->set_header(key, value);
    }
=======
>>>>>>> e7db5ff4

        _we_created_socket = false;
    }

    virtual ~HttpsRequest() {}

protected:
    virtual nsapi_error_t connect_socket(char *host, uint16_t port) {
        return ((TLSSocket*)_socket)->connect(host, port);
    }
<<<<<<< HEAD

    void onError(TCPSocket *s, int error) {
        s->close();
        _error = error;
    }

    nsapi_error_t onErrorAndReturn(TCPSocket *s, int error) {
        s->close();
        return error;
    }

private:
    nsapi_error_t open_socket() {
        // not tried to connect before?
        if (_tlssocket->error() != 0) {
            return _tlssocket->error();
        }

        _socket_was_open = _tlssocket->connected();

        if (!_socket_was_open) {
            nsapi_error_t r = _tlssocket->connect();
            if (r != NSAPI_ERROR_OK) {
                return r;
            }
        }

        return NSAPI_ERROR_OK;
    }

    nsapi_size_or_error_t send_buffer(const unsigned char *buffer, uint32_t buffer_size) {
        nsapi_size_or_error_t ret = mbedtls_ssl_write(_tlssocket->get_ssl_context(), (const unsigned char *) buffer, buffer_size);

        if (ret < 0) {
            if (ret != MBEDTLS_ERR_SSL_WANT_READ &&
                ret != MBEDTLS_ERR_SSL_WANT_WRITE) {
                print_mbedtls_error("mbedtls_ssl_write", ret);
                return onErrorAndReturn(_tlssocket->get_tcp_socket(), -1 );
            }
            else {
                return ret;
            }
        }

        return NSAPI_ERROR_OK;
    }

    HttpResponse* create_http_response() {
        nsapi_size_or_error_t ret;

        // Create a response object
        _response = new HttpResponse();
        // And a response parser
        HttpParser parser(_response, HTTP_RESPONSE, _body_callback);

        // Set up a receive buffer (on the heap)
        uint8_t* recv_buffer = (uint8_t*)malloc(HTTP_RECEIVE_BUFFER_SIZE);

        /* Read data out of the socket */
        while ((ret = mbedtls_ssl_read(_tlssocket->get_ssl_context(), (unsigned char *) recv_buffer, HTTP_RECEIVE_BUFFER_SIZE)) > 0) {
            // Don't know if this is actually needed, but OK
            uint32_t _bpos = static_cast<uint32_t>(ret);
            recv_buffer[_bpos] = 0;

            uint32_t nparsed = parser.execute((const char*)recv_buffer, _bpos);
            if (nparsed != _bpos) {
                print_mbedtls_error("parser_error", nparsed);
                // parser error...
                _error = -2101;
                free(recv_buffer);
                return NULL;
            }

            if (_response->is_message_complete()) {
                break;
            }
        }
        if (ret < 0) {
            if (ret != MBEDTLS_ERR_SSL_WANT_READ && ret != MBEDTLS_ERR_SSL_WANT_WRITE) {
                print_mbedtls_error("mbedtls_ssl_read", ret);
                onError(_tlssocket->get_tcp_socket(), -1 );
            }
            else {
                _error = ret;
            }
            free(recv_buffer);
            return NULL;
        }

        parser.finish();

        if (!_socket_was_open) {
            _tlssocket->get_tcp_socket()->close();
        }

        free(recv_buffer);

        return _response;
    }

protected:
    TLSSocket* _tlssocket;
    bool _we_created_the_socket;

    Callback<void(const char *at, uint32_t length)> _body_callback;
    ParsedUrl* _parsed_url;
    HttpRequestBuilder* _request_builder;
    HttpResponse* _response;

    bool _socket_was_open;

    nsapi_error_t _error;
    bool _debug;

=======
>>>>>>> e7db5ff4
};

#endif // _MBED_HTTPS_REQUEST_H_<|MERGE_RESOLUTION|>--- conflicted
+++ resolved
@@ -50,10 +50,7 @@
                  http_method method,
                  const char* url,
                  Callback<void(const char *at, uint32_t length)> body_callback = 0)
-<<<<<<< HEAD
-=======
         : HttpRequestBase(NULL, body_callback)
->>>>>>> e7db5ff4
     {
         _parsed_url = new ParsedUrl(url);
         _request_builder = new HttpRequestBuilder(method, _parsed_url);
@@ -80,171 +77,12 @@
                  http_method method,
                  const char* url,
                  Callback<void(const char *at, uint32_t length)> body_callback = 0)
-<<<<<<< HEAD
-=======
         : HttpRequestBase(socket, body_callback)
->>>>>>> e7db5ff4
     {
         _parsed_url = new ParsedUrl(url);
         _body_callback = body_callback;
         _request_builder = new HttpRequestBuilder(method, _parsed_url);
         _response = NULL;
-<<<<<<< HEAD
-        _debug = false;
-
-        _tlssocket = socket;
-        _we_created_the_socket = false;
-    }
-
-    /**
-     * HttpsRequest Destructor
-     */
-    ~HttpsRequest() {
-        if (_request_builder) {
-            delete _request_builder;
-        }
-
-        if (_tlssocket && _we_created_the_socket) {
-            delete _tlssocket;
-        }
-
-        if (_parsed_url) {
-            delete _parsed_url;
-        }
-
-        if (_response) {
-            delete _response;
-        }
-    }
-
-    /**
-     * Execute the HTTPS request.
-     *
-     * @param[in] body Pointer to the request body
-     * @param[in] body_size Size of the request body
-     * @return An HttpResponse pointer on success, or NULL on failure.
-     *         See get_error() for the error code.
-     */
-    HttpResponse* send(const void* body = NULL, nsapi_size_t body_size = 0) {
-        nsapi_size_or_error_t ret = open_socket();
-
-        if (ret != NSAPI_ERROR_OK) {
-            _error = ret;
-            return NULL;
-        }
-
-        uint32_t request_size = 0;
-        char* request = _request_builder->build(body, body_size, request_size);
-
-        ret = send_buffer((const unsigned char*)request, request_size);
-
-        free(request);
-
-        if (ret < 0) {
-            _error = ret;
-            return NULL;
-        }
-
-        return create_http_response();
-    }
-
-    /**
-     * Execute the HTTPS request.
-     * This sends the request through chunked-encoding.
-     * @param body_cb Callback which generates the next chunk of the request
-     * @return An HttpResponse pointer on success, or NULL on failure.
-     *         See get_error() for the error code.
-     */
-    HttpResponse* send(Callback<const void*(uint32_t*)> body_cb) {
-
-        nsapi_error_t ret;
-
-        if ((ret = open_socket()) != NSAPI_ERROR_OK) {
-            _error = ret;
-            return NULL;
-        }
-
-        set_header("Transfer-Encoding", "chunked");
-
-        uint32_t request_size = 0;
-        char* request = _request_builder->build(NULL, 0, request_size);
-
-        // first... send this request headers without the body
-        nsapi_size_or_error_t total_send_count = send_buffer((unsigned char*)request, request_size);
-
-        if (total_send_count < 0) {
-            free(request);
-            _error = total_send_count;
-            return NULL;
-        }
-
-        // ok... now it's time to start sending chunks...
-        while (1) {
-            uint32_t size;
-            const void *buffer = body_cb(&size);
-
-            if (size == 0) break;
-
-            // so... size in HEX, \r\n, data, \r\n again
-            char size_buff[10]; // if sending length of more than 8 digits, you have another problem on a microcontroller...
-            uint32_t size_buff_size = sprintf(size_buff, "%X\r\n", size);
-            if ((total_send_count = send_buffer((const unsigned char*)size_buff, size_buff_size)) < 0) {
-                free(request);
-                _error = total_send_count;
-                return NULL;
-            }
-
-            // now send the normal buffer... and then \r\n at the end
-            total_send_count = send_buffer((const unsigned char*)buffer, size);
-            if (total_send_count < 0) {
-                free(request);
-                _error = total_send_count;
-                return NULL;
-            }
-
-            // and... \r\n
-            const char* rn = "\r\n";
-            if ((total_send_count = send_buffer((const unsigned char*)rn, 2)) < 0) {
-                free(request);
-                _error = total_send_count;
-                return NULL;
-            }
-        }
-
-        // finalize...?
-        const char* fin = "0\r\n\r\n";
-        if ((total_send_count = send_buffer((const unsigned char*)fin, strlen(fin))) < 0) {
-            free(request);
-            _error = total_send_count;
-            return NULL;
-        }
-
-        free(request);
-
-        return create_http_response();
-    }
-
-    /**
-     * Closes the underlying TCP socket
-     */
-    void close() {
-        _tlssocket->get_tcp_socket()->close();
-    }
-
-    /**
-     * Set a header for the request.
-     *
-     * The 'Host' and 'Content-Length' headers are set automatically.
-     * Setting the same header twice will overwrite the previous entry.
-     *
-     * @param[in] key Header key
-     * @param[in] value Header value
-     */
-    void set_header(string key, string value) {
-        _request_builder->set_header(key, value);
-    }
-=======
->>>>>>> e7db5ff4
 
         _we_created_socket = false;
     }
@@ -255,123 +93,6 @@
     virtual nsapi_error_t connect_socket(char *host, uint16_t port) {
         return ((TLSSocket*)_socket)->connect(host, port);
     }
-<<<<<<< HEAD
-
-    void onError(TCPSocket *s, int error) {
-        s->close();
-        _error = error;
-    }
-
-    nsapi_error_t onErrorAndReturn(TCPSocket *s, int error) {
-        s->close();
-        return error;
-    }
-
-private:
-    nsapi_error_t open_socket() {
-        // not tried to connect before?
-        if (_tlssocket->error() != 0) {
-            return _tlssocket->error();
-        }
-
-        _socket_was_open = _tlssocket->connected();
-
-        if (!_socket_was_open) {
-            nsapi_error_t r = _tlssocket->connect();
-            if (r != NSAPI_ERROR_OK) {
-                return r;
-            }
-        }
-
-        return NSAPI_ERROR_OK;
-    }
-
-    nsapi_size_or_error_t send_buffer(const unsigned char *buffer, uint32_t buffer_size) {
-        nsapi_size_or_error_t ret = mbedtls_ssl_write(_tlssocket->get_ssl_context(), (const unsigned char *) buffer, buffer_size);
-
-        if (ret < 0) {
-            if (ret != MBEDTLS_ERR_SSL_WANT_READ &&
-                ret != MBEDTLS_ERR_SSL_WANT_WRITE) {
-                print_mbedtls_error("mbedtls_ssl_write", ret);
-                return onErrorAndReturn(_tlssocket->get_tcp_socket(), -1 );
-            }
-            else {
-                return ret;
-            }
-        }
-
-        return NSAPI_ERROR_OK;
-    }
-
-    HttpResponse* create_http_response() {
-        nsapi_size_or_error_t ret;
-
-        // Create a response object
-        _response = new HttpResponse();
-        // And a response parser
-        HttpParser parser(_response, HTTP_RESPONSE, _body_callback);
-
-        // Set up a receive buffer (on the heap)
-        uint8_t* recv_buffer = (uint8_t*)malloc(HTTP_RECEIVE_BUFFER_SIZE);
-
-        /* Read data out of the socket */
-        while ((ret = mbedtls_ssl_read(_tlssocket->get_ssl_context(), (unsigned char *) recv_buffer, HTTP_RECEIVE_BUFFER_SIZE)) > 0) {
-            // Don't know if this is actually needed, but OK
-            uint32_t _bpos = static_cast<uint32_t>(ret);
-            recv_buffer[_bpos] = 0;
-
-            uint32_t nparsed = parser.execute((const char*)recv_buffer, _bpos);
-            if (nparsed != _bpos) {
-                print_mbedtls_error("parser_error", nparsed);
-                // parser error...
-                _error = -2101;
-                free(recv_buffer);
-                return NULL;
-            }
-
-            if (_response->is_message_complete()) {
-                break;
-            }
-        }
-        if (ret < 0) {
-            if (ret != MBEDTLS_ERR_SSL_WANT_READ && ret != MBEDTLS_ERR_SSL_WANT_WRITE) {
-                print_mbedtls_error("mbedtls_ssl_read", ret);
-                onError(_tlssocket->get_tcp_socket(), -1 );
-            }
-            else {
-                _error = ret;
-            }
-            free(recv_buffer);
-            return NULL;
-        }
-
-        parser.finish();
-
-        if (!_socket_was_open) {
-            _tlssocket->get_tcp_socket()->close();
-        }
-
-        free(recv_buffer);
-
-        return _response;
-    }
-
-protected:
-    TLSSocket* _tlssocket;
-    bool _we_created_the_socket;
-
-    Callback<void(const char *at, uint32_t length)> _body_callback;
-    ParsedUrl* _parsed_url;
-    HttpRequestBuilder* _request_builder;
-    HttpResponse* _response;
-
-    bool _socket_was_open;
-
-    nsapi_error_t _error;
-    bool _debug;
-
-=======
->>>>>>> e7db5ff4
 };
 
 #endif // _MBED_HTTPS_REQUEST_H_