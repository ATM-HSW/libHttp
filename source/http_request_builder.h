/*
 * PackageLicenseDeclared: Apache-2.0
 * Copyright (c) 2017 ARM Limited
 *
 * Licensed under the Apache License, Version 2.0 (the "License");
 * you may not use this file except in compliance with the License.
 * You may obtain a copy of the License at
 *
 *     http://www.apache.org/licenses/LICENSE-2.0
 *
 * Unless required by applicable law or agreed to in writing, software
 * distributed under the License is distributed on an "AS IS" BASIS,
 * WITHOUT WARRANTIES OR CONDITIONS OF ANY KIND, either express or implied.
 * See the License for the specific language governing permissions and
 * limitations under the License.
 */

#ifndef _MBED_HTTP_REQUEST_BUILDER_H_
#define _MBED_HTTP_REQUEST_BUILDER_H_

#include <string>
#include <map>
#include "http_parser.h"
#include "http_parsed_url.h"

class HttpRequestBuilder {
public:
    HttpRequestBuilder(http_method a_method, ParsedUrl* a_parsed_url)
        : method(a_method), parsed_url(a_parsed_url)
    {
        string host(parsed_url->host());

        char port_str[10];
        sprintf(port_str, ":%d", parsed_url->port());

        if (strcmp(parsed_url->schema(), "http") == 0 && parsed_url->port() != 80) {
            host += string(port_str);
        }
        else if (strcmp(parsed_url->schema(), "https") == 0 && parsed_url->port() != 443) {
            host += string(port_str);
        }

        set_header("Host", host);
    }

    /**
     * Set a header for the request
     * If the key already exists, it will be overwritten...
     */
    void set_header(string key, string value) {
        map<string, string>::iterator it = headers.find(key);

        if (it != headers.end()) {
            it->second = value;
        }
        else {
            headers.insert(headers.end(), pair<string, string>(key, value));
        }
    }

<<<<<<< HEAD
    char* build(const void* body, unsigned int body_size, uint32_t &size, bool skip_content_length = false) {
=======
    char* build(const void* body, uint32_t body_size, uint32_t &size, bool skip_content_length = false) {
>>>>>>> e7db5ff4
        const char* method_str = http_method_str(method);

        bool is_chunked = has_header("Transfer-Encoding", "chunked");

        if (!is_chunked && (method == HTTP_POST || method == HTTP_PUT || method == HTTP_DELETE || body_size > 0)) {
            char buffer[10];
            snprintf(buffer, 10, "%lu", body_size);
            set_header("Content-Length", string(buffer));
            printf("header Content-Length: %s\n", buffer);
        }

        size = 0;

        // first line is METHOD PATH+QUERY HTTP/1.1\r\n
        size += strlen(method_str) + 1 + strlen(parsed_url->path()) + (strlen(parsed_url->query()) ? strlen(parsed_url->query()) + 1 : 0) + 1 + 8 + 2;

        // after that we'll do the headers
        typedef map<string, string>::iterator it_type;
        for(it_type it = headers.begin(); it != headers.end(); it++) {
            // line is KEY: VALUE\r\n
            size += it->first.length() + 1 + 1 + it->second.length() + 2;
        }

        // then the body, first an extra newline
        size += 2;

        if (!is_chunked) {
            // body
            size += body_size;
        }

        // Now let's print it
        char* req = (char*)calloc(size + 1, 1);
        char* originalReq = req;

        if (strlen(parsed_url->query())) {
            sprintf(req, "%s %s?%s HTTP/1.1\r\n", method_str, parsed_url->path(), parsed_url->query());
        } else {
            sprintf(req, "%s %s%s HTTP/1.1\r\n", method_str, parsed_url->path(), parsed_url->query());
        }
        req += strlen(method_str) + 1 + strlen(parsed_url->path()) + (strlen(parsed_url->query()) ? strlen(parsed_url->query()) + 1 : 0) + 1 + 8 + 2;

        typedef map<string, string>::iterator it_type;
        for(it_type it = headers.begin(); it != headers.end(); it++) {
            // line is KEY: VALUE\r\n
            sprintf(req, "%s: %s\r\n", it->first.c_str(), it->second.c_str());
            req += it->first.length() + 1 + 1 + it->second.length() + 2;
        }

        sprintf(req, "\r\n");
        req += 2;

        if (body_size > 0) {
            memcpy(req, body, body_size);
        }
        req += body_size;

        // Uncomment to debug...
        // printf("----- BEGIN REQUEST -----\n");
        // printf("%s", originalReq);
        // printf("----- END REQUEST -----\n");

        return originalReq;
    }

private:
    bool has_header(const char* key, const char* value = NULL) {
        typedef map<string, string>::iterator it_type;
        for(it_type it = headers.begin(); it != headers.end(); it++) {
            if (strcmp(it->first.c_str(), key) == 0) { // key matches
                if (value == NULL || (strcmp(it->second.c_str(), value) == 0)) { // value is NULL or matches
                    return true;
                }
            }
        }

        return false;
    }

    http_method method;
    ParsedUrl* parsed_url;
    map<string, string> headers;
};

#endif // _MBED_HTTP_REQUEST_BUILDER_H_<|MERGE_RESOLUTION|>--- conflicted
+++ resolved
@@ -58,11 +58,7 @@
         }
     }
 
-<<<<<<< HEAD
-    char* build(const void* body, unsigned int body_size, uint32_t &size, bool skip_content_length = false) {
-=======
     char* build(const void* body, uint32_t body_size, uint32_t &size, bool skip_content_length = false) {
->>>>>>> e7db5ff4
         const char* method_str = http_method_str(method);
 
         bool is_chunked = has_header("Transfer-Encoding", "chunked");
@@ -71,7 +67,6 @@
             char buffer[10];
             snprintf(buffer, 10, "%lu", body_size);
             set_header("Content-Length", string(buffer));
-            printf("header Content-Length: %s\n", buffer);
         }
 
         size = 0;
